--- conflicted
+++ resolved
@@ -228,7 +228,6 @@
             outputs[common.PRED_SEMANTIC_PROBS_KEY],
             outputs[common.PRED_INSTANCE_SCORES_KEY],
             inputs[common.GT_IS_CROWD_RAW])
-<<<<<<< HEAD
       if (common.TASK_DEPTH_AWARE_VIDEO_PANOPTIC_SEGMENTATION
               in self._supported_tasks):
         step_outputs[self._eval_vpq_metric.name] = (
@@ -236,7 +235,6 @@
             inputs[common.GT_NEXT_PANOPTIC_RAW],
             outputs[common.PRED_PANOPTIC_KEY],
             outputs[common.PRED_NEXT_PANOPTIC_KEY])
-=======
     else:
       # We only undo-preprocess for those defined in tuples in model/utils.py.
       outputs = utils.undo_preprocessing(outputs, resized_size,
@@ -244,7 +242,6 @@
     # We only undo-preprocess for those defined in tuples in model/utils.py.
     inputs = utils.undo_preprocessing(inputs, resized_size,
                                       raw_size)
->>>>>>> e4c86be8
     if common.SEQUENCE_ID in inputs:
       step_outputs[common.SEQUENCE_ID] = inputs[common.SEQUENCE_ID]
     if self._enable_visualization or self._save_raw_predictions:
