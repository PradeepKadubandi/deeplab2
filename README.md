--- conflicted
+++ resolved
@@ -14,16 +14,11 @@
 
 ## Change logs
 
-<<<<<<< HEAD
-* 07/11/2022: Drop support of Tensorflow 2.5. Please update to 2.6.
-
-* 04/27/2022: Add ViP-DeepLab [demo](ViP_DeepLab_Demo.ipynb) and update
-ViP-DeepLab [model zoo](g3doc/projects/vip_deeplab.md).
-=======
 *   07/12/2022: Open-source
     [k-means Mask Transformer](https://arxiv.org/pdf/2207.04044.pdf)
     (kMaX-DeepLab) code and [model zoo](g3doc/projects/kmax_deeplab.md).
->>>>>>> a5c13f4a
+
+*   07/11/2022: Drop support of Tensorflow 2.5. Please update to 2.6.
 
 *   04/27/2022: Add ViP-DeepLab [demo](ViP_DeepLab_Demo.ipynb) and update
     ViP-DeepLab [model zoo](g3doc/projects/vip_deeplab.md).
